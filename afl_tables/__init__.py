--- conflicted
+++ resolved
@@ -125,8 +125,9 @@
         Parse the date/venue/attendees section
         """
         date = misc.contents[0]
-        simple_date = ' '.join(str(date).split(' ')[:4])
-        parsed_date = datetime.datetime.strptime(simple_date, '%a %d-%b-%Y %I:%M %p')
+        date_elements = str(date).replace('(', '').replace(')', '').split()
+        date_str = ' '.join(date_elements[0:2] + date_elements[-2:])
+        parsed_date = datetime.datetime.strptime(date_str, '%a %d-%b-%Y %I:%M %p').replace(tzinfo=AEST)
 
         ret = {
             'date': parsed_date
@@ -157,17 +158,7 @@
 
         if len(td) == 8:
             team_1, team_1_stats, team_1_score, misc, team_2, team_2_stats, team_2_score, winner = td
-<<<<<<< HEAD
             misc_kwargs = cls._parse_misc(misc)
-=======
-            date, _, attendees, _, _, venue = misc
-
-            # Parse the date by taking the first two words (the date), and the last two words (the time in AEST)
-            # AFL Tables uses AEST as the second date: https://afltables.com/afl/notes.html
-            date_elements = str(date).replace('(', '').replace(')', '').split()
-            date_str = ' '.join(date_elements[0:2] + date_elements[-2:])
-            parsed_date = datetime.datetime.strptime(date_str, '%a %d-%b-%Y %I:%M %p').replace(tzinfo=AEST)
->>>>>>> f6b0950b
 
             match = cls(
                 [],
